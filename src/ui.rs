--- conflicted
+++ resolved
@@ -904,26 +904,17 @@
 
                 // Attempts to cache the search results
                 // Hopefully self.query is initialized
-<<<<<<< HEAD
                 match self.db.get_cache().cache_search(
                     self.query.as_ref().unwrap().clone(),
                     self.results.clone().lock().unwrap().to_vec(),
                 ) {
                     Ok(()) => {}
-=======
-                match self.db.get_cache().cache_search(self.query.as_ref().unwrap().clone(), self.results.clone().lock().unwrap().to_vec()) {
-                    Ok(()) => {},
->>>>>>> cabb5991
                     Err(err) => {
                         // Fails silently because not being able to cache sometimes isn't
                         // that big of a deal
                         info!("WARNING: ui_search(): Couldn't open cache as mutable because it was already being borrowed: {err}");
                     }
                 }
-<<<<<<< HEAD
-=======
-                
->>>>>>> cabb5991
             }
         }
         egui::TopBottomPanel::top("pan").show(ctx, |ui| {
